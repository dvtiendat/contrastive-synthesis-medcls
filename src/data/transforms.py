import random
from PIL import Image, ImageFilter, ImageOps
import torchvision.transforms as transforms
<<<<<<< HEAD
import torch
from torchvision.transforms import GaussianBlur, ColorJitter, RandomResizedCrop, RandomGrayscale, RandomHorizontalFlip, Compose, ToTensor
=======
>>>>>>> fb9fecf2
import albumentations as A
from albumentations.pytorch.transforms import ToTensorV2

class GaussianBlur:
    """Apply Gaussian Blur to the PIL image."""
    def __init__(self, p=0.5, radius_min=0.1, radius_max=2.):
        self.prob = p
        self.radius_min = radius_min
        self.radius_max = radius_max

    def __call__(self, img):
        do_it = random.random() <= self.prob
        if not do_it:
            return img
        return img.filter(ImageFilter.GaussianBlur(radius=random.uniform(self.radius_min, self.radius_max)))

class Solarization:
    """Apply Solarization to the PIL image."""
    def __init__(self, p):
        self.p = p

    def __call__(self, img):
        if random.random() < self.p:
            return ImageOps.solarize(img)
        else:
            return img

class DataAugmentationDINO:
    """Data augmentation pipeline for DINO."""
    def __init__(self, global_crops_scale, local_crops_scale, local_crops_number, image_size=224, local_image_size=96):
        flip_and_color_jitter = transforms.Compose([
            transforms.RandomHorizontalFlip(p=0.5),
            transforms.RandomApply(
                [transforms.ColorJitter(brightness=0.4, contrast=0.4, saturation=0.2, hue=0.1)],
                p=0.8
            ),
            transforms.RandomGrayscale(p=0.2),
        ])
        normalize = transforms.Compose([
            transforms.ToTensor(),
            transforms.Normalize((0.485, 0.456, 0.406), (0.229, 0.224, 0.225)),
        ])

        # First global crop
        self.global_transfo1 = transforms.Compose([
            transforms.RandomResizedCrop(image_size, scale=global_crops_scale, interpolation=Image.BICUBIC),
            flip_and_color_jitter,
            GaussianBlur(1.0),
            normalize,
        ])

        # Second global crop
        self.global_transfo2 = transforms.Compose([
            transforms.RandomResizedCrop(image_size, scale=global_crops_scale, interpolation=Image.BICUBIC),
            flip_and_color_jitter,
            GaussianBlur(0.1),
            Solarization(0.2),
            normalize,
        ])

        # Transformation for the local small crops
        self.local_crops_number = local_crops_number
        self.local_transfo = transforms.Compose([
            transforms.RandomResizedCrop(local_image_size, scale=local_crops_scale, interpolation=Image.BICUBIC),
            flip_and_color_jitter,
            GaussianBlur(p=0.5),
            normalize,
        ])

    def __call__(self, image):
        crops = []
        crops.append(self.global_transfo1(image))
        crops.append(self.global_transfo2(image))
        for _ in range(self.local_crops_number):
            crops.append(self.local_transfo(image))
        return crops

# Albumentations transforms for classification finetuning
def get_train_transform(img_size=224):
    return A.Compose([
        A.LongestMaxSize(max_size=img_size),
        A.GaussianBlur(blur_limit=(3, 3), p=0.2),
        A.CLAHE(clip_limit=3.0, tile_grid_size=(8, 8)),
        A.Normalize(mean=[0.485, 0.456, 0.406], std=[0.229, 0.224, 0.225]),
        ToTensorV2(),
    ])

def get_val_transform(img_size=224):
    return A.Compose([
        A.LongestMaxSize(max_size=img_size), 
        A.Normalize(mean=[0.485, 0.456, 0.406], std=[0.229, 0.224, 0.225]),
        ToTensorV2(),
<<<<<<< HEAD
    ])
    return train_transform, val_transform

def get_simclr_augmentation():
    return Compose([
        RandomResizedCrop(224),
        RandomHorizontalFlip(),
        ColorJitter(0.8, 0.8, 0.8, 0.2),
        RandomGrayscale(p=0.2),
        GaussianBlur(kernel_size=9),
        ToTensor()
=======
>>>>>>> fb9fecf2
    ])<|MERGE_RESOLUTION|>--- conflicted
+++ resolved
@@ -1,11 +1,6 @@
 import random
 from PIL import Image, ImageFilter, ImageOps
 import torchvision.transforms as transforms
-<<<<<<< HEAD
-import torch
-from torchvision.transforms import GaussianBlur, ColorJitter, RandomResizedCrop, RandomGrayscale, RandomHorizontalFlip, Compose, ToTensor
-=======
->>>>>>> fb9fecf2
 import albumentations as A
 from albumentations.pytorch.transforms import ToTensorV2
 
@@ -98,18 +93,4 @@
         A.LongestMaxSize(max_size=img_size), 
         A.Normalize(mean=[0.485, 0.456, 0.406], std=[0.229, 0.224, 0.225]),
         ToTensorV2(),
-<<<<<<< HEAD
-    ])
-    return train_transform, val_transform
-
-def get_simclr_augmentation():
-    return Compose([
-        RandomResizedCrop(224),
-        RandomHorizontalFlip(),
-        ColorJitter(0.8, 0.8, 0.8, 0.2),
-        RandomGrayscale(p=0.2),
-        GaussianBlur(kernel_size=9),
-        ToTensor()
-=======
->>>>>>> fb9fecf2
     ])