--- conflicted
+++ resolved
@@ -1,8 +1,3 @@
-<<<<<<< HEAD
-=======
-import os
-import torch 
->>>>>>> b4e1f84e
 import random
 import numpy as np
 import torch
